// @ts-nocheck
import React, { useEffect, useState, useRef } from 'react';
import { Spacer, Flex, Text, Box, useTheme, Divider, useColorModeValue, Skeleton, useDisclosure, Button, Modal, ModalBody, ModalContent, ModalHeader, ModalOverlay, ModalFooter, ModalCloseButton, Portal, color } from '@chakra-ui/react'
import { Grid as ChakraGrid, GridItem, Tag } from '@chakra-ui/react'
import { Table, Tbody, Tr, Td, TableContainer, Select, Center } from '@chakra-ui/react'
import TagForm from './TagForm'
import Tags from './Tags'
import { Datapoint } from './DataViewTypes';
import { FixedSizeList as List, FixedSizeGrid as Grid } from "react-window";
import AutoSizer from "react-virtualized-auto-sizer"
import { useQuery } from 'urql'
import { Resizable } from 're-resizable'
import { Scrollbars } from 'react-custom-scrollbars'
import { BsTagFill, BsTag, BsLayers } from 'react-icons/bs'
import { BiCategoryAlt, BiCategory } from 'react-icons/bi'
<<<<<<< HEAD
import { cocoDetection } from './cocodetection'
import { conforms } from 'lodash';
=======
import { datapointsAtom } from '../../atoms/datapointsAtom'
import { useAtom } from 'jotai'
>>>>>>> 3885142c

export interface TagItem {
  left_id?: number
  right_id?: number
  tag: {
    id?: number
    name: string
  }
}

export interface ServerDataItem {
  id: number
  x: number
  y: number
  embedding: {
    id: number
    datapoint: {
      id: number
      dataset: {
        id: number
        name: string
      }
      label: {
        id: number
        data: any
      }
      resource: {
        id: number
        uri: string
      }
      tags: TagItem[]
    }
  }
}

interface DataPanelProps {
  selectedDatapointsIds: number[]
  setDatapointsAndRebuildFilters: (datapoints: ServerDataItem[]) => void
  filters: any[]
}

interface Hash<T> {
  [key: string]: T;
}

interface DataPanelGridProps {
  datapoint: any
  index: number
  totalLength: number
}


const ImageQuery = `
  query getimage($identifier: String!, $thumbnail: Boolean!, $resolverName: String!) {
    imageResolver(identifier: $identifier, thumbnail: $thumbnail, resolverName: $resolverName) 
  }
`;

const DataPanelGrid: React.FC<DataPanelGridProps> = ({ datapoint }) => {
  if (datapoint === undefined) return <></> // this is the case of not having a "full" row. the grid will still query for the item, but it does not exist

  const theme = useTheme()
  const bgColor = useColorModeValue(theme.colors.ch_gray.light, theme.colors.ch_gray.dark)

  const [result, reexecuteQuery] = useQuery({
    query: ImageQuery,
    variables: { "identifier": datapoint.resource.uri, "thumbnail": true, "resolverName": 'filepath' },
  });

  const { data, fetching, error } = result;
  if (error) return <p>Oh no... {error.message}</p>;

  return (
    <Box
      height={125}
      key={datapoint.id}
      borderColor={datapoint.selected ? "#09a6ff" : "rgba(0,0,0,0)"}
      onClick={datapoint.triggerModal}
      borderWidth="2px"
      borderRadius={3}
    >
      <Flex direction="column" flex="row" justify="space-between" wrap="wrap" width="100%">
        <Flex direction="row" justifyContent="center" width="100%" minWidth={100} height={100}>
          {(data === undefined) ?
            <Skeleton width={100} height={100} />
            :
            <img style={{ objectFit: "contain" }} src={'data:image/jpeg;base64,' + data.imageResolver} />
          }
        </Flex>
        <Flex direction="row" justifyContent="space-evenly" alignItems="center" pl={1} borderRadius={5} bgColor={bgColor} ml="5px" mr="5px">
          <Flex alignItems="center" >
            <BsTag color='#666' />
            <Text fontWeight={600} fontSize="sm" color="#666">{datapoint.tags.length}</Text>
          </Flex>
          <Flex alignItems="center" >
            <BiCategoryAlt color='#666' />
            <Text fontWeight={600} fontSize="sm" color="#666">{datapoint.label.data.categories[0].name}</Text>
          </Flex>
          <Flex alignItems="center" >
            <BsLayers color='#666' style={{ transform: "rotate(-90deg)" }} />
            <Text fontWeight={600} fontSize="sm" color="#666">{datapoint.inference?.data.categories[0].name}</Text>
          </Flex>
        </Flex>
      </Flex >
    </Box >
  )
}

function scaleToFittedImage(originalSize, plottedSize, annotation) {
  var scaleWidth = plottedSize[0] / originalSize[0]
  var scaleHeight = plottedSize[1] / originalSize[1]
  // console.log('scaleWidth', originalSize, plottedSize, scaleWidth, scaleHeight)
  return [
    annotation[0] * scaleWidth,
    annotation[1] * scaleHeight,
    annotation[2] * scaleWidth,
    annotation[3] * scaleHeight,
    annotation[4],
    annotation[5]
  ]
}

const ImageRenderer: React.FC<ImageRendererProps> = ({ imageUri, annotations, thumbnail = false }) => {
  let [imageDimensions, setImageDimensions] = useState([]) // [width, height]
  let [originalImageDimensions, setOriginalImageDimensions] = useState([]) // [width, height]
  const imageRef = useRef(null);

  // sets image dimensons on load
  const onImgLoad = ({ target: img }) => {
    let { offsetHeight, offsetWidth } = img;
    setImageDimensions([offsetWidth, offsetHeight])
  };

  // set image dimensions on resize
  useEffect(() => {
    const resizeListener = () => {
      setImageDimensions([imageRef.current.width, imageRef.current.height])
    };
    window.addEventListener('resize', resizeListener);
    return () => {
      window.removeEventListener('resize', resizeListener);
    }
  }, [])

  // fetch the image
  const [result, reexecuteQuery] = useQuery({
    query: ImageQuery,
    variables: { "identifier": imageUri, "thumbnail": thumbnail, "resolverName": 'filepath' },
  });

  const { data, fetching, error } = result;

  // set the original image dimensions
  useEffect(() => {
    if (data === undefined) return
    var imageOriginalDimensions = new Image()
    imageOriginalDimensions.src = 'data:image/jpeg;base64,' + data.imageResolver
    setOriginalImageDimensions([imageOriginalDimensions.naturalWidth, imageOriginalDimensions.naturalHeight])
  }, [data])

  if (error) return <p>Oh no... {error.message}</p>;

  let scaledDimensions = annotations.map(a => scaleToFittedImage(originalImageDimensions, imageDimensions, a))

  return (
    <>
      {(data === undefined) ?
        <Skeleton width={200} height={200} />
        :
        <>
          <img style={{ position: 'absolute' }} ref={imageRef} maxwidth="100%" src={'data:image/jpeg;base64,' + data.imageResolver} onLoad={onImgLoad} />

          {(imageDimensions !== []) ?

            <div style={{ backgroundColor: "rgba(255,0,0,0.0)", width: imageDimensions[0], height: imageDimensions[1], position: 'absolute' }}>

              {scaledDimensions.map(a => (
                <Box
                  _hover={{ zIndex: 999 }} // on hover bring label to the top
                  style={{
                    left: a[0],
                    top: a[1],
                    width: a[2],
                    height: a[3],
                    position: 'absolute',
                    border: "2px solid " + a[5],
                    backgroundColor: a[5] + '33' // 33 adds opacity to the hex color
                  }}
                >
                  <Box style={{
                    position: 'absolute',
                    backgroundColor: a[5],
                    color: 'white',
                    top: '-19px',
                    fontSize: '12px',
                    padding: '0px 4px 0px 4px',
                    left: '-2px',
                    fontWeight: "600"
                  }}>
                    {a[4]}
                  </Box>
                </Box>
              )
              )}
            </div>

            : null}
        </>
      }
    </>
  )
}

function cocoAnnotationToFlat(annnotations, categories) {
  var data = []
  annnotations.map(a => {
    let category = categories.find(cat => cat.id == a.category_id)
    data.push([...a.bbox, category.name, "#ff00df"])
  })
  return data
}

const DataPanelModal: React.FC<DataPanelGridProps> = ({ datapoint, setData, datapoints }) => {
  if (datapoint === undefined) return <></> // handle this case though we dont expect to run into it

  const theme = useTheme()
  const bgColor = useColorModeValue(theme.colors.ch_gray.light, theme.colors.ch_gray.dark)

  console.log('DataPanelModal', datapoint)
  var annotations = cocoAnnotationToFlat(datapoint.label.data.annotations, datapoint.label.data.categories)
  // var annotations = [
  //   [55.5, 117, 19, 26, "helmet", "#ff00df"],
  // ]

  return (
    <Box
      key={datapoint.id}
      width="100%"
      flexGrow={1}
    >
      <ChakraGrid templateColumns='repeat(3, 1fr)' gap={6} height="100%" py={3}>
        <GridItem colSpan={2} rowSpan={8} bgColor={bgColor}>
          <Flex direction="row" alignItems="center" justifyContent="center" height="100%">
            <ImageRenderer imageUri={datapoint.resource.uri} annotations={annotations} />
          </Flex>
        </GridItem>
        <GridItem colSpan={1} rowSpan={8}>
          <Text fontWeight={600} pb={2}>Data</Text>
          <TableContainer>
            <Table variant='simple' size="sm">
              <Tbody>
                <Tr key={"dpid"}>
                  <Td width="30%" fontSize="xs">Datapoint ID</Td>
                  <Td p={0} fontSize="xs">{datapoint.id}</Td>
                </Tr>
                <Tr key={"dataset"}>
                  <Td width="30%" fontSize="xs">Dataset</Td>
                  <Td p={0} fontSize="xs">{datapoint.dataset.name}</Td>
                </Tr>
                <Tr key={"quality"}>
                  <Td width="30%" fontSize="xs">Quality</Td>
                  <Td p={0} fontSize="xs">{(Math.exp(-parseFloat(datapoint.metadata_.distance_score)) * 100).toFixed(3)}</Td>
                </Tr>
              </Tbody>
            </Table>
          </TableContainer>
          <Flex pt={5} alignItems="center">
            <BiCategoryAlt color='#666' />
            <Text ml={1} fontWeight={600}>Label</Text>
          </Flex>
          <TableContainer>
            <Table variant='simple' size="sm">
              <Tbody>
                <Tr key={"category"}>
                  <Td width="30%" fontSize="xs">Category</Td>
                  <Td p={0} fontSize="xs">{datapoint.label.data.categories[0].name}</Td>
                </Tr>
              </Tbody>
            </Table>
          </TableContainer>

          <Flex pt={5} alignItems="center">
            <BsLayers color='#666' style={{ transform: "rotate(-90deg)" }} />
            <Text ml={1} fontWeight={600}>Inference</Text>
          </Flex>
          <TableContainer>
            <Table variant='simple' size="sm">
              <Tbody>
                <Tr key={"category"}>
                  <Td width="30%" fontSize="xs">Category</Td>
                  <Td p={0} fontSize="xs">{datapoint.inference?.data.categories[0].name}</Td>
                </Tr>
              </Tbody>
            </Table>
          </TableContainer>

          <Flex pt={5} alignItems="center">
            <BsTag color='#666' />
            <Text ml={1} fontWeight={600}>Tags</Text>
          </Flex>
          <Flex mt={3}>
            <Tags setServerData={setData} tags={datapoint.tags} datapoints={datapoints} datapointId={datapoint.id} />
          </Flex>
        </GridItem>

      </ChakraGrid>
    </Box >
  )
}

// we have to go around the react-window interface in order to shove this data into the Cell element
var colsPerRow = 3

const Cell = ({ columnIndex, rowIndex, style, data }) => {
  let index = (rowIndex * colsPerRow) + columnIndex
  return (
    <div style={style}>
      <DataPanelGrid datapoint={data[index]} />
    </div>
  )
};

interface DatapointModalProps {
  datapoint: any
  isOpen: boolean
  onClose: () => void
  index: number
  totalLength: number
  setModalDatapointIndex: (index: number) => void
  setData: (datapoints: any) => void
  datapoints: datapoints
}

const DatapointModal: React.FC<DatapointModalProps> = ({ datapoint, isOpen, onClose, index, totalLength, setModalDatapointIndex, setData, datapoints }) => {
  const beginningOfList = (index === 0)
  const endOfList = (index === totalLength)
  const firstRow = ((index) < colsPerRow)
  const lastRow = ((index + 1) > (totalLength - colsPerRow))

  const theme = useTheme()
  const bgColor = useColorModeValue("#FFFFFF", '#0c0c0b')

  function handleKeyDown(event) {
    if ((event.keyCode === 37) && (!beginningOfList)) { // LEFT
      setModalDatapointIndex(index - 1)
    }
    if ((event.keyCode === 39) && (!endOfList)) { // RIGHT
      setModalDatapointIndex(index + 1)
    }
    if ((event.keyCode === 38) && (!firstRow)) { // UP
      setModalDatapointIndex(index - colsPerRow)
    }
    if ((event.keyCode === 40) && (!lastRow)) { // DOWN
      setModalDatapointIndex(index + colsPerRow)
    }
    if ((event.keyCode === 27)) { // ESC
      alert("esc!")
    }
  }

  return (
    <div
      onKeyDown={(e) => handleKeyDown(e)}
      tabIndex="0"
    >
      <Modal
        closeOnOverlayClick={false} // ESC also deselects... can we catch this
        isOpen={isOpen}
        onClose={onClose}
        autoFocus={true}
        closeOnEsc={true}
        blockScrollOnMount={false}
        onCloseComplete={() => setModalDatapointIndex(null)}
        width={300}
        size="full"
        variant="datapoint"
        scrollBehavior="inside"
      >
        <ModalContent bgColor={bgColor}>
          <ModalCloseButton />
          <ModalBody display="flex">
            <DataPanelModal datapoint={datapoint} datapoints={datapoints} setData={setData} />
          </ModalBody>
        </ModalContent>
      </Modal>
    </div>
  )
}

const DataPanel: React.FC<DataPanelProps> = ({ selectedDatapointsIds, setDatapointsAndRebuildFilters, filters }) => {
  const theme = useTheme();
  const bgColor = useColorModeValue("#FFFFFF", '#0c0c0b')
  const borderColor = useColorModeValue(theme.colors.ch_gray.light, theme.colors.ch_gray.dark)
  const borderColorCards = useColorModeValue(theme.colors.ch_gray.light, theme.colors.ch_gray.dark)

  const [datapoints, setDatapoints] = useAtom(datapointsAtom);

  const { isOpen, onOpen, onClose } = useDisclosure()

  let [sortByFilterString, setSortByFilterString] = useState('Labels')
  let [sortByInvert, setSortByInvert] = useState(false)

  let [modalDatapointIndex, setModalDatapointIndex] = useState(null)

  const [resizeState, setResizeState] = useState({ width: 600, height: '100vh' })

  useEffect(() => {
    if (modalDatapointIndex === null) return
    gridRef.current.scrollToItem({
      rowIndex: Math.floor(modalDatapointIndex / colsPerRow)
    })
  }, [modalDatapointIndex])

  const gridRef = React.createRef();

  let datapointsToRender;
  let reactWindowListLength
  if (datapoints !== undefined) {
    datapointsToRender = datapoints.filter(dp => dp.visible == true)
    reactWindowListLength = datapointsToRender.length
  }

  if (selectedDatapointsIds.length > 0) {
    reactWindowListLength = selectedDatapointsIds.length
    datapointsToRender = datapoints.filter(dp => selectedDatapointsIds.includes(dp.id))
  }
  console.log('datapointsToRender length', datapointsToRender?.length)

  const newSortBy = (event: any) => {
    let str = event.target.value
    setSortByFilterString(str)
    let invert = (str.split("-")[1] === 'down')
    setSortByInvert(invert)
  }

  let validFilters
  if (filters !== undefined) {
    const noFilterList = ["Tags"]
    validFilters = filters.filter(f => !noFilterList.includes(f.name))

    let baseFilterName = sortByFilterString.split("-")[0]
    let sortByFilter = filters.find((a: any) => a.name == baseFilterName)
    var i = 0;
    datapointsToRender.sort(function (a, b) {
      let aVal = sortByFilter.fetchFn(a)[0]
      let bVal = sortByFilter.fetchFn(b)[0]

      if (aVal < bVal) return -1;
      if (bVal > aVal) return 1;
      return 0;
    })
    if (sortByInvert) datapointsToRender?.reverse()
  }

  function triggerModal(index) {
    setModalDatapointIndex(index)
    onOpen()
  }

  let modalDatapoint = 0
  if (datapointsToRender !== undefined) {
    // sending fns through itemData to react-window is stupid, but it is what it is
    datapointsToRender?.map((dp, index) => {
      dp.triggerModal = () => triggerModal(index)
      dp.selected = (index === modalDatapointIndex)
    })
    modalDatapoint = datapointsToRender[modalDatapointIndex]
  }

  return (
    <Resizable
      size={{ width: resizeState.width, height: resizeState.height }}
      minWidth={1200}
      onResizeStop={(e, direction, re2f, d) => {
        setResizeState({
          width: resizeState.width + d.width,
          height: resizeState.height + d.height,
        });
      }}
      enable={{ top: false, right: false, bottom: false, left: true, topRight: false, bottomRight: false, bottomLeft: false, topLeft: false }}
    >
      <Flex
        direction="column"
        width="100%"
        bg={bgColor}
        borderRight="1px"
        borderLeft="1px"
        borderColor={borderColor}
        height="100vh"
        overflowX="hidden"
        overflowY="hidden"
        pt={14}
      >
        <Flex key="buttons" px={3} justifyContent="space-between" alignContent="center">
          <Text fontWeight={600}>Inspect</Text>
          <Text fontSize="sm" px={3} py={1}>{selectedDatapointsIds.length} selected</Text>
          {(filters !== undefined) ?
            <Select variant="ghost" size="xs" fontWeight={600} width="120px" value={sortByFilterString} onChange={newSortBy}>
              {validFilters.map((filterb: any) => {
                return (
                  <React.Fragment key={filterb.name}>
                    <option key={filterb.name + "-up"} value={filterb.name + "-up"}>{filterb.name} - Up</option>
                    <option key={filterb.name + "-down"} value={filterb.name + "-down"}>{filterb.name} - Down</option>
                  </React.Fragment>
                )
              })}
            </Select>
            : null}
        </Flex>

        <TagForm selectedDatapointsIds={selectedDatapointsIds} datapoints={datapoints} setDatapointsAndRebuildFilters={setDatapointsAndRebuildFilters} />

        <Divider w="100%" pt={0} />

        <Portal>
          <DatapointModal setData={setDatapointsAndRebuildFilters} datapoints={datapoints} index={modalDatapointIndex} totalLength={datapointsToRender?.length} datapoint={modalDatapoint} isOpen={isOpen} onClose={onClose} totalNum={1} setModalDatapointIndex={setModalDatapointIndex} />
        </Portal>

        {(datapoints !== undefined) ?
          <AutoSizer>
            {({ height, width }) => {
              let columnCount = Math.ceil((width / 150))
              colsPerRow = columnCount
              return (
                <Flex pt={2} style={{ width: width, height: height }}>
                  <Scrollbars autoHide style={{ width: width, height: height }}>
                    <Grid
                      ref={gridRef}
                      itemData={datapointsToRender}
                      columnCount={columnCount}
                      columnWidth={(width / columnCount) - colsPerRow} //offset for clipping, hardcoded
                      height={height - 110}
                      rowCount={Math.ceil(reactWindowListLength / colsPerRow) + 1} // extra row b/c its nice to scroll a bit past
                      rowHeight={125}
                      width={width}
                    >
                      {Cell}
                    </Grid>
                  </Scrollbars>
                </Flex>
              )
            }}
          </AutoSizer>
          : null}
      </Flex>
    </Resizable>
  )
}

export default DataPanel
<|MERGE_RESOLUTION|>--- conflicted
+++ resolved
@@ -13,13 +13,9 @@
 import { Scrollbars } from 'react-custom-scrollbars'
 import { BsTagFill, BsTag, BsLayers } from 'react-icons/bs'
 import { BiCategoryAlt, BiCategory } from 'react-icons/bi'
-<<<<<<< HEAD
 import { cocoDetection } from './cocodetection'
-import { conforms } from 'lodash';
-=======
 import { datapointsAtom } from '../../atoms/datapointsAtom'
 import { useAtom } from 'jotai'
->>>>>>> 3885142c
 
 export interface TagItem {
   left_id?: number
