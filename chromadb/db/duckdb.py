from chromadb.api.types import Documents, Embeddings, IDs, Metadatas
from chromadb.db import DB
from chromadb.db.index.hnswlib import Hnswlib
from chromadb.db.clickhouse import (
    Clickhouse,
    db_array_schema_to_clickhouse_schema,
    EMBEDDING_TABLE_SCHEMA,
    db_schema_to_keys,
    COLLECTION_TABLE_SCHEMA,
)
<<<<<<< HEAD
from typing import List, Optional, Sequence
=======
from typing import List, Optional, Sequence, Dict
>>>>>>> 4463d13f
import pandas as pd
import json
import duckdb
import uuid
import time
import itertools
import logging

logger = logging.getLogger(__name__)

def clickhouse_to_duckdb_schema(table_schema):
    for item in table_schema:
        if "embedding" in item:
            item["embedding"] = "DOUBLE[]"
        # capitalize the key
        item[list(item.keys())[0]] = item[list(item.keys())[0]].upper()
        if "NULLABLE" in item[list(item.keys())[0]]:
            item[list(item.keys())[0]] = (
                item[list(item.keys())[0]].replace("NULLABLE(", "").replace(")", "")
            )
        if "UUID" in item[list(item.keys())[0]]:
            item[list(item.keys())[0]] = "STRING"
        if "FLOAT64" in item[list(item.keys())[0]]:
            item[list(item.keys())[0]] = "DOUBLE"
    return table_schema


# TODO: inherits ClickHouse for convenience of copying behavior, not
# because it's logically a subtype. Factoring out the common behavior
# to a third superclass they both extend would be preferable.
class DuckDB(Clickhouse):
    # duckdb has a different way of connecting to the database
    def __init__(self, settings):

        logger.warning("Using embedded DuckDB without persistence: data will be transient")

        self._conn = duckdb.connect()
        self._create_table_collections()
        self._create_table_embeddings()
        self._idx = Hnswlib(settings)
        self._settings = settings

        # https://duckdb.org/docs/extensions/overview
        self._conn.execute("INSTALL 'json';")
        self._conn.execute("LOAD 'json';")

    def _create_table_collections(self):
        self._conn.execute(
            f"""CREATE TABLE collections (
            {db_array_schema_to_clickhouse_schema(clickhouse_to_duckdb_schema(COLLECTION_TABLE_SCHEMA))}
        ) """
        )

    # duckdb has different types, so we want to convert the clickhouse schema to duckdb schema
    def _create_table_embeddings(self):
        self._conn.execute(
            f"""CREATE TABLE embeddings (
            {db_array_schema_to_clickhouse_schema(clickhouse_to_duckdb_schema(EMBEDDING_TABLE_SCHEMA))}
        ) """
        )

    #
    #  UTILITY METHODS
    #
    def get_collection_uuid_from_name(self, name):
        return self._conn.execute(
            f"""SELECT uuid FROM collections WHERE name = ?""", [name]
        ).fetchall()[0][0]

    #
    #  COLLECTION METHODS
    #
    def create_collection(
        self, name: str, metadata: Optional[Dict] = None, get_or_create: bool = False
    ) -> Sequence:
        # poor man's unique constraint
        dupe_check = self.get_collection(name)
        if len(dupe_check) > 0:
            if get_or_create == True:
                logger.info(f"collection with name {name} already exists, returning existing collection")
                return dupe_check
            else:
                raise ValueError(f"Collection with name {name} already exists")

        self._conn.execute(
            f"""INSERT INTO collections (uuid, name, metadata) VALUES (?, ?, ?)""",
            [str(uuid.uuid4()), name, json.dumps(metadata)],
        )
        return [[str(uuid.uuid4()), name, metadata]]

    def get_collection(self, name: str) -> Sequence:
        res = self._conn.execute(f"""SELECT * FROM collections WHERE name = ?""", [name]).fetchall()
        # json.loads the metadata
        return [[x[0], x[1], json.loads(x[2])] for x in res]

    def list_collections(self) -> Sequence:
        res = self._conn.execute(f"""SELECT * FROM collections""").fetchall()
        return [[x[0], x[1], json.loads(x[2])] for x in res]

    def delete_collection(self, name: str):
        collection_uuid = self.get_collection_uuid_from_name(name)
        self._conn.execute(
            f"""DELETE FROM embeddings WHERE collection_uuid = ?""", [collection_uuid]
        )
        self._idx.delete_index(collection_uuid)
        self._conn.execute(f"""DELETE FROM collections WHERE name = ?""", [name])

    def update_collection(
        self, current_name: str, new_name: str, new_metadata: Optional[Dict] = None
    ):
        if new_name is None:
            new_name = current_name
        if new_metadata is None:
            new_metadata = self.get_collection(current_name)[0][2]

        self._conn.execute(
            f"""UPDATE collections SET name = ?, metadata = ? WHERE name = ?""",
            [new_name, json.dumps(new_metadata), current_name],
        )

    #
    #  ITEM METHODS
    #
    # the execute many syntax is different than clickhouse, the (?,?) syntax is different than clickhouse
    def add(self, collection_uuid, embeddings, metadatas, documents, ids):
        data_to_insert = [
            [
                collection_uuid,
                str(uuid.uuid4()),
                embedding,
                json.dumps(metadatas[i]) if metadatas else None,
                documents[i] if documents else None,
                ids[i],
            ]
            for i, embedding in enumerate(embeddings)
        ]

        insert_string = "collection_uuid, uuid, embedding, metadata, document, id"

        self._conn.executemany(
            f"""
         INSERT INTO embeddings ({insert_string}) VALUES (?,?,?,?,?,?)""",
            data_to_insert,
        )

        return [uuid.UUID(x[1]) for x in data_to_insert]  # return uuids

    def _count(self, collection_uuid):
        where_string = f"WHERE collection_uuid = '{collection_uuid}'"
        return self._conn.query(f"SELECT COUNT() FROM embeddings {where_string}")

    def count(self, collection_name=None):
        collection_uuid = self.get_collection_uuid_from_name(collection_name)
        return self._count(collection_uuid=collection_uuid).fetchall()[0][0]

    def _format_where(self, where, result):
        for key, value in where.items():
            # Shortcut for $eq
            if type(value) == str:
                result.append(f" json_extract_string(metadata,'$.{key}') = '{value}'")
            if type(value) == int:
                result.append(f" CAST(json_extract(metadata,'$.{key}') AS INT) = {value}")
            if type(value) == float:
                result.append(f" CAST(json_extract(metadata,'$.{key}') AS DOUBLE) = {value}")
            # Operator expression
            elif type(value) == dict:
                operator, operand = list(value.items())[0]
                if operator == "$gt":
                    result.append(f" CAST(json_extract(metadata,'$.{key}') AS DOUBLE) > {operand}")
                elif operator == "$lt":
                    result.append(f" CAST(json_extract(metadata,'$.{key}') AS DOUBLE) < {operand}")
                elif operator == "$gte":
                    result.append(f" CAST(json_extract(metadata,'$.{key}') AS DOUBLE) >= {operand}")
                elif operator == "$lte":
                    result.append(f" CAST(json_extract(metadata,'$.{key}') AS DOUBLE) <= {operand}")
                elif operator == "$ne":
                    if type(operand) == str:
                        return result.append(
                            f" json_extract_string(metadata,'$.{key}') != '{operand}'"
                        )
                    return result.append(
                        f" CAST(json_extract(metadata,'$.{key}') AS DOUBLE) != {operand}"
                    )
                elif operator == "$eq":
                    if type(operand) == str:
                        return result.append(
                            f" json_extract_string(metadata,'$.{key}') = '{operand}'"
                        )
                    return result.append(
                        f" CAST(json_extract(metadata,'$.{key}') AS DOUBLE) = {operand}"
                    )
                else:
                    raise ValueError(f"Operator {operator} not supported")
            elif type(value) == list:
                all_subresults = []
                for subwhere in value:
                    subresults = []
                    self._format_where(subwhere, subresults)
                    all_subresults.append(subresults[0])
                if key == "$or":
                    result.append(f"({' OR '.join(all_subresults)})")
                elif key == "$and":
                    result.append(f"({' AND '.join(all_subresults)})")
                else:
                    raise ValueError(f"Operator {key} not supported with a list of where clauses")

    def _format_where_document(self, where_document, results):
        operator = list(where_document.keys())[0]
        if operator == "$contains":
            results.append(f"position('{where_document[operator]}' in document) > 0")
        elif operator == "$and" or operator == "$or":
            all_subresults = []
            for subwhere in where_document[operator]:
                subresults = []
                self._format_where_document(subwhere, subresults)
                all_subresults.append(subresults[0])
            if operator == "$or":
                results.append(f"({' OR '.join(all_subresults)})")
            if operator == "$and":
                results.append(f"({' AND '.join(all_subresults)})")
        else:
            raise ValueError(f"Operator {operator} not supported")

    def _get(self, where, columns: Optional[List] = None):
        select_columns = db_schema_to_keys() if columns is None else columns
        val = self._conn.execute(
            f"""SELECT {",".join(select_columns)} FROM embeddings {where}"""
        ).fetchall()
        for i in range(len(val)):
            val[i] = list(val[i])
            if "collection_uuid" in select_columns:
                collection_uuid_column_index = select_columns.index("collection_uuid")
                val[i][collection_uuid_column_index] = uuid.UUID(
                    val[i][collection_uuid_column_index]
                )
            if "uuid" in select_columns:
                uuid_column_index = select_columns.index("uuid")
                val[i][uuid_column_index] = uuid.UUID(val[i][uuid_column_index])
            if "metadata" in select_columns:
                metadata_column_index = select_columns.index("metadata")
                val[i][metadata_column_index] = (
                    json.loads(val[i][metadata_column_index])
                    if val[i][metadata_column_index]
                    else None
                )

        return val

    def _update(
        self,
        collection_uuid,
        ids: IDs,
        embeddings: Optional[Embeddings],
        metadatas: Optional[Metadatas],
        documents: Optional[Documents],
    ):
        update_data = []
        for i in range(len(ids)):
            data = []
            update_data.append(data)
            if embeddings is not None:
                data.append(embeddings[i])
            if metadatas is not None:
                data.append(json.dumps(metadatas[i]))
            if documents is not None:
                data.append(documents[i])
            data.append(ids[i])

        update_fields = []
        if embeddings is not None:
            update_fields.append(f"embedding = ?")
        if metadatas is not None:
            update_fields.append(f"metadata = ?")
        if documents is not None:
            update_fields.append(f"document = ?")

        update_statement = f"""
        UPDATE
            embeddings
        SET
            {", ".join(update_fields)}
        WHERE
            id = ? AND
            collection_uuid = '{collection_uuid}';
        """
        self._conn.executemany(update_statement, update_data)

    def _delete(self, where_str: Optional[str] = None):
        uuids_deleted = self._conn.execute(
            f"""SELECT uuid FROM embeddings {where_str}"""
        ).fetchall()
        self._conn.execute(
            f"""
            DELETE FROM
                embeddings
        {where_str}
        """
        ).fetchall()[0]
        return [uuid.UUID(x[0]) for x in uuids_deleted]

    def get_by_ids(self, ids: List, columns: Optional[List] = None):
        # select from duckdb table where ids are in the list
        if not isinstance(ids, list):
            raise TypeError(f"Expected ids to be a list, got {ids}")

        if not ids:
            # create an empty pandas dataframe
            return pd.DataFrame()

<<<<<<< HEAD
        select_columns = db_schema_to_keys() if columns is None else columns
        return self._conn.execute(
=======
        columns = columns + ["uuid"] if columns else ["uuid"]

        select_columns = db_schema_to_keys() if columns is None else columns
        response = self._conn.execute(
>>>>>>> 4463d13f
            f"""
            SELECT
                {",".join(select_columns)}
            FROM
                embeddings
            WHERE
                uuid IN ({','.join([("'" + str(x) + "'") for x in ids])})
        """
        ).fetchall()

        # sort db results by the order of the uuids
        response = sorted(response, key=lambda obj: ids.index(uuid.UUID(obj[len(columns) - 1])))

        return response

    def raw_sql(self, sql):
        return self._conn.execute(sql).df()

    # TODO: This method should share logic with clickhouse impl
    def reset(self):
        self._conn.execute("DROP TABLE collections")
        self._conn.execute("DROP TABLE embeddings")
        self._create_table_collections()
        self._create_table_embeddings()

        self._idx.reset()
        self._idx = Hnswlib(self._settings)

    def __del__(self):
        logger.info("Exiting: Cleaning up .chroma directory")
        self._idx.reset()

    def persist(self):
        raise NotImplementedError(
            "Set chroma_db_impl='duckdb+parquet' to get persistence functionality"
        )


class PersistentDuckDB(DuckDB):
    _save_folder = None

    def __init__(self, settings):
        super().__init__(settings=settings)

        if settings.persist_directory == ".chroma":
            raise ValueError(
                "You cannot use chroma's cache directory .chroma/, please set a different directory"
            )

        self._save_folder = settings.persist_directory
        self.load()

    def set_save_folder(self, path):
        self._save_folder = path

    def get_save_folder(self):
        return self._save_folder

    def persist(self):
        """
        Persist the database to disk
        """
        logger.info("Persisting DB to disk, putting it in the save folder", self._save_folder)
        if self._conn is None:
            return

        # if the db is empty, dont save
        if self._conn.query(f"SELECT COUNT() FROM embeddings") == 0:
            return

        self._conn.execute(
            f"""
            COPY
                (SELECT * FROM embeddings)
            TO '{self._save_folder}/chroma-embeddings.parquet'
                (FORMAT PARQUET);
        """
        )

        self._conn.execute(
            f"""
            COPY
                (SELECT * FROM collections)
            TO '{self._save_folder}/chroma-collections.parquet'
                (FORMAT PARQUET);
        """
        )

    def load(self):
        """
        Load the database from disk
        """
        import os

        # load in the embeddings
        if not os.path.exists(f"{self._save_folder}/chroma-embeddings.parquet"):
            logger.info(f"No existing DB found in {self._save_folder}, skipping load")
        else:
            path = self._save_folder + "/chroma-embeddings.parquet"
            self._conn.execute(f"INSERT INTO embeddings SELECT * FROM read_parquet('{path}');")
            logger.info(
                f"""loaded in {self._conn.query(f"SELECT COUNT() FROM embeddings").fetchall()[0][0]} embeddings"""
            )

        # load in the collections
        if not os.path.exists(f"{self._save_folder}/chroma-collections.parquet"):
            logger.info(f"No existing DB found in {self._save_folder}, skipping load")
        else:
            path = self._save_folder + "/chroma-collections.parquet"
            self._conn.execute(f"INSERT INTO collections SELECT * FROM read_parquet('{path}');")
            logger.info(
                f"""loaded in {self._conn.query(f"SELECT COUNT() FROM collections").fetchall()[0][0]} collections"""
            )

    def __del__(self):
        logger.info("PersistentDuckDB del, about to run persist")
        self.persist()

    def reset(self):
        super().reset()
        # empty the save folder
        import shutil
        import os

        shutil.rmtree(self._save_folder)
        os.mkdir(self._save_folder)<|MERGE_RESOLUTION|>--- conflicted
+++ resolved
@@ -8,11 +8,7 @@
     db_schema_to_keys,
     COLLECTION_TABLE_SCHEMA,
 )
-<<<<<<< HEAD
-from typing import List, Optional, Sequence
-=======
 from typing import List, Optional, Sequence, Dict
->>>>>>> 4463d13f
 import pandas as pd
 import json
 import duckdb
@@ -322,15 +318,10 @@
             # create an empty pandas dataframe
             return pd.DataFrame()
 
-<<<<<<< HEAD
-        select_columns = db_schema_to_keys() if columns is None else columns
-        return self._conn.execute(
-=======
         columns = columns + ["uuid"] if columns else ["uuid"]
 
         select_columns = db_schema_to_keys() if columns is None else columns
         response = self._conn.execute(
->>>>>>> 4463d13f
             f"""
             SELECT
                 {",".join(select_columns)}
