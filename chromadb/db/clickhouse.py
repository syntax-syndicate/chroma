from chromadb.api.types import Documents, Embeddings, IDs, Metadatas, Where, WhereDocument
from chromadb.db import DB
from chromadb.db.index.hnswlib import Hnswlib
from chromadb.errors import (
    NoDatapointsException,
    InvalidDimensionException,
    NotEnoughElementsException,
)
import uuid
import time
import numpy.typing as npt
import json
from typing import Dict, Optional, Sequence, List, Tuple, cast
import clickhouse_connect
from clickhouse_connect.driver.client import Client

COLLECTION_TABLE_SCHEMA = [{"uuid": "UUID"}, {"name": "String"}, {"metadata": "String"}]

EMBEDDING_TABLE_SCHEMA = [
    {"collection_uuid": "UUID"},
    {"uuid": "UUID"},
    {"embedding": "Array(Float64)"},
    {"document": "Nullable(String)"},
    {"id": "Nullable(String)"},
    {"metadata": "Nullable(String)"},
]


def db_array_schema_to_clickhouse_schema(table_schema):
    return_str = ""
    for element in table_schema:
        for k, v in element.items():
            return_str += f"{k} {v}, "
    return return_str


def db_schema_to_keys() -> List[str]:
    keys = []
    for element in EMBEDDING_TABLE_SCHEMA:
        keys.append(list(element.keys())[0])
    return keys


class Clickhouse(DB):
    #
    #  INIT METHODS
    #
    def __init__(self, settings):
        self._conn = None
        self._idx = Hnswlib(settings)
        self._settings = settings

    def _init_conn(self):
        self._conn = clickhouse_connect.get_client(
            host=self._settings.clickhouse_host, port=int(self._settings.clickhouse_port)
        )
        self._conn.query(f"""SET allow_experimental_lightweight_delete = 1;""")
        self._conn.query(
            f"""SET mutations_sync = 1;"""
        )  # https://clickhouse.com/docs/en/operations/settings/settings/#mutations_sync
        self._create_table_collections(self._conn)
        self._create_table_embeddings(self._conn)

    def _get_conn(self) -> Client:
        if self._conn is None:
            self._init_conn()
        return self._conn  # type: ignore because we know it's not None

    def _create_table_collections(self, conn):
        conn.command(
            f"""CREATE TABLE IF NOT EXISTS collections (
            {db_array_schema_to_clickhouse_schema(COLLECTION_TABLE_SCHEMA)}
        ) ENGINE = MergeTree() ORDER BY uuid"""
        )

    def _create_table_embeddings(self, conn):
        conn.command(
            f"""CREATE TABLE IF NOT EXISTS embeddings (
            {db_array_schema_to_clickhouse_schema(EMBEDDING_TABLE_SCHEMA)}
        ) ENGINE = MergeTree() ORDER BY collection_uuid"""
        )

    #
    #  UTILITY METHODS
    #
    def persist(self):
        raise NotImplementedError("Clickhouse is a persistent database, this method is not needed")

    def get_collection_uuid_from_name(self, name: str) -> str:
        res = self._get_conn().query(
            f"""
            SELECT uuid FROM collections WHERE name = '{name}'
        """
        )
        return res.result_rows[0][0]

    def _create_where_clause(
        self,
        collection_uuid: str,
        ids: Optional[List[str]] = None,
        where: Where = {},
        where_document: WhereDocument = {},
    ):
        where_clauses: List[str] = []
        self._format_where(where, where_clauses)
        if len(where_document) > 0:
            where_document_clauses = []
            self._format_where_document(where_document, where_document_clauses)
            where_clauses.extend(where_document_clauses)

        if ids is not None:
            where_clauses.append(f" id IN {tuple(ids)}")

        where_clauses.append(f"collection_uuid = '{collection_uuid}'")
        where_str = " AND ".join(where_clauses)
        where_str = f"WHERE {where_str}"
        return where_str

    #
    #  COLLECTION METHODS
    #
<<<<<<< HEAD
    def create_collection(self, name: str, metadata: Optional[Dict] = None):
=======
    def create_collection(self, name, metadata=None, get_or_create=False):
>>>>>>> cacebdad
        if metadata is None:
            metadata = {}

        # poor man's unique constraint
        dupe_check = self.get_collection(name)

        if len(dupe_check) > 0:
            if get_or_create:
                print(f"collection with name {name} already exists, returning existing collection")
                return dupe_check
            else:
                raise Exception(f"collection with name {name} already exists")

        collection_uuid = uuid.uuid4()
        data_to_insert = []
        data_to_insert.append([collection_uuid, name, json.dumps(metadata)])

        self._get_conn().insert(
            "collections", data_to_insert, column_names=["uuid", "name", "metadata"]
        )
        return collection_uuid

    def get_collection(self, name: str):
        return (
            self._get_conn()
            .query(
                f"""
         SELECT * FROM collections WHERE name = '{name}'
         """
            )
            .result_rows
        )

    def list_collections(self) -> Sequence[Sequence[str]]:
        return self._get_conn().query(f"""SELECT * FROM collections""").result_rows

    def update_collection(
        self, current_name: str, new_name: Optional[str] = None, new_metadata: Optional[Dict] = None
    ):
        if new_name is None:
            new_name = current_name
        if new_metadata is None:
            new_metadata = self.get_collection(current_name)[0][2]

        return self._get_conn().command(
            f"""

         ALTER TABLE 
            collections 
         UPDATE
            metadata = '{json.dumps(new_metadata)}', 
            name = '{new_name}'
         WHERE 
            name = '{current_name}'
         """
        )

    def delete_collection(self, name: str):
        collection_uuid = self.get_collection_uuid_from_name(name)
        self._get_conn().command(
            f"""
        DELETE FROM embeddings WHERE collection_uuid = '{collection_uuid}'
        """
        )

        self._get_conn().command(
            f"""
         DELETE FROM collections WHERE name = '{name}'
         """
        )

        self._idx.delete_index(collection_uuid)

    #
    #  ITEM METHODS
    #

    def add(self, collection_uuid, embeddings, metadatas, documents, ids):
        data_to_insert = [
            [
                collection_uuid,
                uuid.uuid4(),
                embedding,
                json.dumps(metadatas[i]) if metadatas else None,
                documents[i] if documents else None,
                ids[i],
            ]
            for i, embedding in enumerate(embeddings)
        ]
        column_names = ["collection_uuid", "uuid", "embedding", "metadata", "document", "id"]
        self._get_conn().insert("embeddings", data_to_insert, column_names=column_names)

        return [x[1] for x in data_to_insert]  # return uuids

    def _update(
        self,
        collection_uuid,
        ids: IDs,
        embeddings: Optional[Embeddings],
        metadatas: Optional[Metadatas],
        documents: Optional[Documents],
    ):
        updates = []
        parameters = {}
        for i in range(len(ids)):
            update_fields = []
            parameters[f"i{i}"] = ids[i]
            if embeddings is not None:
                update_fields.append(f"embedding = {{e{i}:Array(Float64)}}")
                parameters[f"e{i}"] = embeddings[i]
            if metadatas is not None:
                update_fields.append(f"metadata = {{m{i}:String}}")
                parameters[f"m{i}"] = json.dumps(metadatas[i])
            if documents is not None:
                update_fields.append(f"document = {{d{i}:String}}")
                parameters[f"d{i}"] = documents[i]

            update_statement = f"""
            UPDATE 
                {",".join(update_fields)}
            WHERE
                id = {{i{i}:String}} AND 
                collection_uuid = '{collection_uuid}'{"" if i == len(ids) - 1 else ","}
            """
            updates.append(update_statement)

        update_clauses = ("").join(updates)
        self._get_conn().command(f"ALTER TABLE embeddings {update_clauses}", parameters=parameters)

    def update(
        self,
        collection_uuid,
        ids: IDs,
        embeddings: Optional[Embeddings] = None,
        metadatas: Optional[Metadatas] = None,
        documents: Optional[Documents] = None,
    ):
        # Verify all IDs exist
        existing_items = self.get(collection_uuid=collection_uuid, ids=ids)
        if len(existing_items) != len(ids):
            raise ValueError("Some of the supplied ids for update were not found")

        # Update the db
        self._update(collection_uuid, ids, embeddings, metadatas, documents)

        # Update the index
        if embeddings is not None:
            update_uuids = [x[1] for x in existing_items]
            self._idx.delete_from_index(collection_uuid, update_uuids)
            self._idx.add_incremental(collection_uuid, update_uuids, embeddings)

    def _get(self, where={}, columns: Optional[List] = None):
        select_columns = db_schema_to_keys() if columns is None else columns
        val = (
            self._get_conn()
            .query(f"""SELECT {",".join(select_columns)} FROM embeddings {where}""")
            .result_rows
        )
        for i in range(len(val)):
            # We know val has index abilities, so cast it for typechecker
            val = cast(list, val)
            val[i] = list(val[i])
            # json.load the metadata
            if "metadata" in select_columns:
                metadata_column_index = select_columns.index("metadata")
                db_metadata = val[i][metadata_column_index]
                val[i][metadata_column_index] = json.loads(db_metadata) if db_metadata else None
        return val

    def _format_where(self, where, result):
        for key, value in where.items():
            # Shortcut for $eq
            if type(value) == str:
                result.append(f" JSONExtractString(metadata,'{key}') = '{value}'")
            elif type(value) == int:
                result.append(f" JSONExtractInt(metadata,'{key}') = {value}")
            elif type(value) == float:
                result.append(f" JSONExtractFloat(metadata,'{key}') = {value}")
            # Operator expression
            elif type(value) == dict:
                operator, operand = list(value.items())[0]
                if operator == "$gt":
                    return result.append(f" JSONExtractFloat(metadata,'{key}') > {operand}")
                elif operator == "$lt":
                    return result.append(f" JSONExtractFloat(metadata,'{key}') < {operand}")
                elif operator == "$gte":
                    return result.append(f" JSONExtractFloat(metadata,'{key}') >= {operand}")
                elif operator == "$lte":
                    return result.append(f" JSONExtractFloat(metadata,'{key}') <= {operand}")
                elif operator == "$ne":
                    if type(operand) == str:
                        return result.append(f" JSONExtractString(metadata,'{key}') != '{operand}'")
                    return result.append(f" JSONExtractFloat(metadata,'{key}') != {operand}")
                elif operator == "$eq":
                    if type(operand) == str:
                        return result.append(f" JSONExtractString(metadata,'{key}') = '{operand}'")
                    return result.append(f" JSONExtractFloat(metadata,'{key}') = {operand}")
                else:
                    raise ValueError(f"Operator {operator} not supported")
            elif type(value) == list:
                all_subresults = []
                for subwhere in value:
                    subresults = []
                    self._format_where(subwhere, subresults)
                    all_subresults.append(subresults[0])
                if key == "$or":
                    result.append(f"({' OR '.join(all_subresults)})")
                elif key == "$and":
                    result.append(f"({' AND '.join(all_subresults)})")
                else:
                    raise ValueError(f"Operator {key} not supported with a list of where clauses")

    def _format_where_document(self, where_document, results):
        operator = list(where_document.keys())[0]
        if operator == "$contains":
            results.append(f"position(document, '{where_document[operator]}') > 0")
        elif operator == "$and" or operator == "$or":
            all_subresults = []
            for subwhere in where_document[operator]:
                subresults = []
                self._format_where_document(subwhere, subresults)
                all_subresults.append(subresults[0])
            if operator == "$or":
                results.append(f"({' OR '.join(all_subresults)})")
            if operator == "$and":
                results.append(f"({' AND '.join(all_subresults)})")
        else:
            raise ValueError(f"Operator {operator} not supported")

    def get(
        self,
        where: Where = {},
        collection_name: Optional[str] = None,
        collection_uuid: Optional[str] = None,
        ids: Optional[IDs] = None,
        sort: Optional[str] = None,
        limit: Optional[int] = None,
        offset: Optional[int] = None,
        where_document: WhereDocument = {},
        columns: Optional[List[str]] = None,
    ) -> Sequence:
        if collection_name == None and collection_uuid == None:
            raise TypeError("Arguments collection_name and collection_uuid cannot both be None")

        if collection_name is not None:
            collection_uuid = self.get_collection_uuid_from_name(collection_name)

        s3 = time.time()

        where_str = self._create_where_clause(
            # collection_uuid must be defined at this point, cast it for typechecker
            cast(str, collection_uuid),
            ids=ids,
            where=where,
            where_document=where_document,
        )

        if sort is not None:
            where_str += f" ORDER BY {sort}"
        else:
            where_str += f" ORDER BY collection_uuid"  # stable ordering

        if limit is not None or isinstance(limit, int):
            where_str += f" LIMIT {limit}"

        if offset is not None or isinstance(offset, int):
            where_str += f" OFFSET {offset}"

        val = self._get(where=where_str, columns=columns)

        return val

    def _count(self, collection_uuid: str):
        where_string = f"WHERE collection_uuid = '{collection_uuid}'"
        return self._get_conn().query(f"SELECT COUNT() FROM embeddings {where_string}").result_rows

    def count(self, collection_name: str):
        collection_uuid = self.get_collection_uuid_from_name(collection_name)
        return self._count(collection_uuid=collection_uuid)[0][0]

    def _delete(self, where_str: Optional[str] = None):
        deleted_uuids = (
            self._get_conn().query(f"""SELECT uuid FROM embeddings {where_str}""").result_rows
        )
        self._get_conn().command(
            f"""
            DELETE FROM
                embeddings
        {where_str}
        """
        )
        return [res[0] for res in deleted_uuids] if len(deleted_uuids) > 0 else []

    def delete(
        self,
        where: Where = {},
        collection_name: Optional[str] = None,
        collection_uuid: Optional[str] = None,
        ids: Optional[IDs] = None,
        where_document: WhereDocument = {},
    ):
        if collection_name == None and collection_uuid == None:
            raise TypeError("Arguments collection_name and collection_uuid cannot both be None")

        if collection_name is not None:
            collection_uuid = self.get_collection_uuid_from_name(collection_name)

        s3 = time.time()
        where_str = self._create_where_clause(
            # collection_uuid must be defined at this point, cast it for typechecker
            cast(str, collection_uuid),
            ids=ids,
            where=where,
            where_document=where_document,
        )

        deleted_uuids = self._delete(where_str)

        self._idx.delete_from_index(collection_uuid, deleted_uuids)

        return deleted_uuids

    def get_by_ids(self, ids: list, columns: Optional[List] = None):
        select_columns = db_schema_to_keys() if columns is None else columns
        return (
            self._get_conn()
            .query(
                f"""
        SELECT {",".join(select_columns)} FROM embeddings WHERE uuid IN ({[id.hex for id in ids]})
        """
            )
            .result_rows
        )

    def get_nearest_neighbors(
        self,
        where: Where,
        where_document: WhereDocument,
        embeddings: Embeddings,
        n_results: int,
        collection_name=None,
        collection_uuid=None,
    ) -> Tuple[List[List[uuid.UUID]], npt.NDArray]:

        # Either the collection name or the collection uuid must be provided
        if collection_name == None and collection_uuid == None:
            raise TypeError("Arguments collection_name and collection_uuid cannot both be None")

        if collection_name is not None:
            collection_uuid = self.get_collection_uuid_from_name(collection_name)

        self._idx.load_if_not_loaded(collection_uuid)

        idx_metadata = self._idx.get_metadata()
        # Check query embeddings dimensionality
        if idx_metadata["dimensionality"] != len(embeddings[0]):
            raise InvalidDimensionException(
                f"Query embeddings dimensionality {len(embeddings[0])} does not match index dimensionality {idx_metadata['dimensionality']}"
            )

        # Check number of requested results
        if n_results > idx_metadata["elements"]:
            raise NotEnoughElementsException(
                f"Number of requested results {n_results} cannot be greater than number of elements in index {idx_metadata['elements']}"
            )

        if len(where) != 0 or len(where_document) != 0:
            results = self.get(
                collection_uuid=collection_uuid, where=where, where_document=where_document
            )

            if len(results) > 0:
                ids = [x[1] for x in results]
            else:
                raise NoDatapointsException(
                    f"No datapoints found for the supplied filter {json.dumps(where)}"
                )
        else:
            ids = None
        uuids, distances = self._idx.get_nearest_neighbors(
            collection_uuid, embeddings, n_results, ids
        )

        return uuids, distances

    def create_index(self, collection_uuid: str):
        """Create an index for a collection_uuid and optionally scoped to a dataset.
        Args:
            collection_uuid (str): The collection_uuid to create an index for
            dataset (str, optional): The dataset to scope the index to. Defaults to None.
        Returns:
            None
        """
        get = self.get(collection_uuid=collection_uuid)

        uuids = [x[1] for x in get]
        embeddings = [x[2] for x in get]

        self._idx.run(collection_uuid, uuids, embeddings)

    def add_incremental(self, collection_uuid, uuids, embeddings):
        self._idx.add_incremental(collection_uuid, uuids, embeddings)

    def has_index(self, collection_uuid: str):
        return self._idx.has_index(collection_uuid)

    def reset(self):
        conn = self._get_conn()
        conn.command("DROP TABLE collections")
        conn.command("DROP TABLE embeddings")
        self._create_table_collections(conn)
        self._create_table_embeddings(conn)

        self._idx.reset()
        self._idx = Hnswlib(self._settings)

    def raw_sql(self, sql):
        return self._get_conn().query(sql).result_rows<|MERGE_RESOLUTION|>--- conflicted
+++ resolved
@@ -119,11 +119,9 @@
     #
     #  COLLECTION METHODS
     #
-<<<<<<< HEAD
-    def create_collection(self, name: str, metadata: Optional[Dict] = None):
-=======
-    def create_collection(self, name, metadata=None, get_or_create=False):
->>>>>>> cacebdad
+    def create_collection(
+        self, name: str, metadata: Optional[Dict] = None, get_or_create: bool = False
+    ):
         if metadata is None:
             metadata = {}
 
