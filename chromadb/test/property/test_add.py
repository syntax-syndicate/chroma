
import pytest
import hypothesis.strategies as st
from hypothesis import given, settings
from chromadb.api import API
import chromadb.test.property.strategies as strategies
import chromadb.test.property.invariants as invariants

<<<<<<< HEAD
collection_st = st.shared(strategies.collections(), key="coll")
@given(collection=collection_st,
       embeddings=strategies.recordsets(collection_st))
=======

@given(
    collection=strategies.collections(with_hnsw_params=True),
    embeddings=strategies.embedding_set(),
)
>>>>>>> db360860
@settings(deadline=None)
def test_add(
    api: API, collection: strategies.Collection, embeddings: strategies.RecordSet
):
    api.reset()

    # TODO: Generative embedding functions
<<<<<<< HEAD
    coll = api.create_collection(name=collection.name,
                                 metadata=collection.metadata,
                                 embedding_function=collection.embedding_function)
=======
    name = collection["name"]
    metadata = collection["metadata"]
    coll = api.create_collection(
        name=name, metadata=metadata, embedding_function=lambda x: None
    )
>>>>>>> db360860
    coll.add(**embeddings)

    invariants.count(
        api,
        coll.name,
        len(embeddings["ids"]),
    )
    n_results = max(1, (len(embeddings["ids"]) // 10))
    invariants.ann_accuracy(coll, embeddings, n_results=n_results)


# TODO: This test fails right now because the ids are not sorted by the input order
@pytest.mark.xfail(
    reason="This is expected to fail right now. We should change the API to sort the \
    ids by input order."
)
def test_out_of_order_ids(api: API):
    api.reset()
    ooo_ids = [
        "40",
        "05",
        "8",
        "6",
        "10",
        "01",
        "00",
        "3",
        "04",
        "20",
        "02",
        "9",
        "30",
        "11",
        "13",
        "2",
        "0",
        "7",
        "06",
        "5",
        "50",
        "12",
        "03",
        "4",
        "1",
    ]
    coll = api.create_collection("test", embedding_function=lambda x: [1, 2, 3])
    coll.add(ids=ooo_ids, embeddings=[[1, 2, 3] for _ in range(len(ooo_ids))])
    get_ids = coll.get(ids=ooo_ids)["ids"]
    assert get_ids == ooo_ids<|MERGE_RESOLUTION|>--- conflicted
+++ resolved
@@ -6,17 +6,9 @@
 import chromadb.test.property.strategies as strategies
 import chromadb.test.property.invariants as invariants
 
-<<<<<<< HEAD
-collection_st = st.shared(strategies.collections(), key="coll")
+collection_st = st.shared(strategies.collections(with_hnsw_params=True), key="coll")
 @given(collection=collection_st,
        embeddings=strategies.recordsets(collection_st))
-=======
-
-@given(
-    collection=strategies.collections(with_hnsw_params=True),
-    embeddings=strategies.embedding_set(),
-)
->>>>>>> db360860
 @settings(deadline=None)
 def test_add(
     api: API, collection: strategies.Collection, embeddings: strategies.RecordSet
@@ -24,17 +16,9 @@
     api.reset()
 
     # TODO: Generative embedding functions
-<<<<<<< HEAD
     coll = api.create_collection(name=collection.name,
                                  metadata=collection.metadata,
                                  embedding_function=collection.embedding_function)
-=======
-    name = collection["name"]
-    metadata = collection["metadata"]
-    coll = api.create_collection(
-        name=name, metadata=metadata, embedding_function=lambda x: None
-    )
->>>>>>> db360860
     coll.add(**embeddings)
 
     invariants.count(
