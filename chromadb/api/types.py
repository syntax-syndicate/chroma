from typing import Optional, Union, TypeVar, List, Dict, Any, Tuple, cast
from numpy.typing import NDArray
from packaging import version
import numpy as np
from typing_extensions import TypedDict, Protocol, runtime_checkable
from enum import Enum
from pydantic import Field
import chromadb.errors as errors
from chromadb.types import (
    Metadata,
    UpdateMetadata,
    Vector,
    LiteralValue,
    LogicalOperator,
    WhereOperator,
    OperatorExpression,
    Where,
    WhereDocumentOperator,
    WhereDocument,
)
from inspect import signature
from tenacity import retry

# Re-export types from chromadb.types
__all__ = ["Metadata", "Where", "WhereDocument", "UpdateCollectionMetadata"]
META_KEY_CHROMA_DOCUMENT = "chroma:document"
T = TypeVar("T")
OneOrMany = Union[T, List[T]]

# URIs
URI = str
URIs = List[URI]


def maybe_cast_one_to_many_uri(target: OneOrMany[URI]) -> URIs:
    if isinstance(target, str):
        # One URI
        return cast(URIs, [target])
    # Already a sequence
    return cast(URIs, target)


# IDs
ID = str
IDs = List[ID]


def maybe_cast_one_to_many_ids(target: OneOrMany[ID]) -> IDs:
    if isinstance(target, str):
        # One ID
        return cast(IDs, [target])
    # Already a sequence
    return cast(IDs, target)


# Embeddings
Embedding = Vector
Embeddings = List[Embedding]


def maybe_cast_one_to_many_embedding(
    target: Union[OneOrMany[Embedding], OneOrMany[np.ndarray]]  # type: ignore[type-arg]
) -> Embeddings:
    if isinstance(target, List):
        # One Embedding
        if isinstance(target[0], (int, float)):
            return cast(Embeddings, [target])
    # Already a sequence
    return cast(Embeddings, target)


# Metadatas
Metadatas = List[Metadata]


def maybe_cast_one_to_many_metadata(target: OneOrMany[Metadata]) -> Metadatas:
    # One Metadata dict
    if isinstance(target, dict):
        return cast(Metadatas, [target])
    # Already a sequence
    return cast(Metadatas, target)


CollectionMetadata = Dict[str, Any]
UpdateCollectionMetadata = UpdateMetadata

# Documents
Document = str
Documents = List[Document]


def is_document(target: Any) -> bool:
    if not isinstance(target, str):
        return False
    return True


def maybe_cast_one_to_many_document(target: OneOrMany[Document]) -> Documents:
    # One Document
    if is_document(target):
        return cast(Documents, [target])
    # Already a sequence
    return cast(Documents, target)


# Images
<<<<<<< HEAD
ImageDType = Union[np.uint, np.int_, np.float64]
Image = NDArray[ImageDType]
=======
ImageDType = None
if version.parse(np.__version__) < version.parse("2.0.0"):
    ImageDType = Union[np.uint, np.int_, np.float_]  # type: ignore[attr-defined]
else:
    ImageDType = Union[np.uint, np.int_, np.float64]

Image = NDArray[ImageDType]  # type: ignore[valid-type]
>>>>>>> 6f189657
Images = List[Image]


def is_image(target: Any) -> bool:
    if not isinstance(target, np.ndarray):
        return False
    if len(target.shape) < 2:
        return False
    return True


def maybe_cast_one_to_many_image(target: OneOrMany[Image]) -> Images:
    if is_image(target):
        return cast(Images, [target])
    # Already a sequence
    return cast(Images, target)


Parameter = TypeVar("Parameter", Document, Image, Embedding, Metadata, ID)


class IncludeEnum(str, Enum):
    documents = "documents"
    embeddings = "embeddings"
    metadatas = "metadatas"
    distances = "distances"
    uris = "uris"
    data = "data"


# This should ust be List[Literal["documents", "embeddings", "metadatas", "distances"]]
# However, this provokes an incompatibility with the Overrides library and Python 3.7
Include = List[IncludeEnum]
IncludeMetadataDocuments = Field(default=["metadatas", "documents"])
IncludeMetadataDocumentsEmbeddings = Field(
    default=["metadatas", "documents", "embeddings"]
)
IncludeMetadataDocumentsEmbeddingsDistances = Field(
    default=["metadatas", "documents", "embeddings", "distances"]
)
IncludeMetadataDocumentsDistances = Field(
    default=["metadatas", "documents", "distances"]
)

# Re-export types from chromadb.types
LiteralValue = LiteralValue
LogicalOperator = LogicalOperator
WhereOperator = WhereOperator
OperatorExpression = OperatorExpression
Where = Where
WhereDocumentOperator = WhereDocumentOperator

Embeddable = Union[Documents, Images]
D = TypeVar("D", bound=Embeddable, contravariant=True)


Loadable = List[Optional[Image]]
L = TypeVar("L", covariant=True, bound=Loadable)


class GetResult(TypedDict):
    ids: List[ID]
    embeddings: Optional[List[Embedding]]
    documents: Optional[List[Document]]
    uris: Optional[URIs]
    data: Optional[Loadable]
    metadatas: Optional[List[Metadata]]
    included: Include


class QueryResult(TypedDict):
    ids: List[IDs]
    embeddings: Optional[List[List[Embedding]]]
    documents: Optional[List[List[Document]]]
    uris: Optional[List[List[URI]]]
    data: Optional[List[Loadable]]
    metadatas: Optional[List[List[Metadata]]]
    distances: Optional[List[List[float]]]
    included: Include


class IndexMetadata(TypedDict):
    dimensionality: int
    # The current number of elements in the index (total = additions - deletes)
    curr_elements: int
    # The auto-incrementing ID of the last inserted element, never decreases so
    # can be used as a count of total historical size. Should increase by 1 every add.
    # Assume cannot overflow
    total_elements_added: int
    time_created: float


@runtime_checkable
class EmbeddingFunction(Protocol[D]):
    def __call__(self, input: D) -> Embeddings:
        ...

    def __init_subclass__(cls) -> None:
        super().__init_subclass__()
        # Raise an exception if __call__ is not defined since it is expected to be defined
        call = getattr(cls, "__call__")

        def __call__(self: EmbeddingFunction[D], input: D) -> Embeddings:
            result = call(self, input)
            return validate_embeddings(maybe_cast_one_to_many_embedding(result))

        setattr(cls, "__call__", __call__)

    def embed_with_retries(
        self, input: D, **retry_kwargs: Dict[str, Any]
    ) -> Embeddings:
        return cast(Embeddings, retry(**retry_kwargs)(self.__call__)(input))


def validate_embedding_function(
    embedding_function: EmbeddingFunction[Embeddable],
) -> None:
    function_signature = signature(
        embedding_function.__class__.__call__
    ).parameters.keys()
    protocol_signature = signature(EmbeddingFunction.__call__).parameters.keys()

    if not function_signature == protocol_signature:
        raise ValueError(
            f"Expected EmbeddingFunction.__call__ to have the following signature: {protocol_signature}, got {function_signature}\n"
            "Please see https://docs.trychroma.com/guides/embeddings for details of the EmbeddingFunction interface.\n"
            "Please note the recent change to the EmbeddingFunction interface: https://docs.trychroma.com/deployment/migration#migration-to-0.4.16---november-7,-2023 \n"
        )


class DataLoader(Protocol[L]):
    def __call__(self, uris: URIs) -> L:
        ...


def validate_ids(ids: IDs) -> IDs:
    """Validates ids to ensure it is a list of strings"""
    if not isinstance(ids, list):
        raise ValueError(f"Expected IDs to be a list, got {type(ids).__name__} as IDs")
    if len(ids) == 0:
        raise ValueError(f"Expected IDs to be a non-empty list, got {len(ids)} IDs")
    seen = set()
    dups = set()
    for id_ in ids:
        if not isinstance(id_, str):
            raise ValueError(f"Expected ID to be a str, got {id_}")
        if id_ in seen:
            dups.add(id_)
        else:
            seen.add(id_)
    if dups:
        n_dups = len(dups)
        if n_dups < 10:
            example_string = ", ".join(dups)
            message = (
                f"Expected IDs to be unique, found duplicates of: {example_string}"
            )
        else:
            examples = []
            for idx, dup in enumerate(dups):
                examples.append(dup)
                if idx == 10:
                    break
            example_string = (
                f"{', '.join(examples[:5])}, ..., {', '.join(examples[-5:])}"
            )
            message = f"Expected IDs to be unique, found {n_dups} duplicated IDs: {example_string}"
        raise errors.DuplicateIDError(message)
    return ids


def validate_metadata(metadata: Metadata) -> Metadata:
    """Validates metadata to ensure it is a dictionary of strings to strings, ints, floats or bools"""
    if not isinstance(metadata, dict) and metadata is not None:
        raise ValueError(
            f"Expected metadata to be a dict or None, got {type(metadata).__name__} as metadata"
        )
    if metadata is None:
        return metadata
    if len(metadata) == 0:
        raise ValueError(
            f"Expected metadata to be a non-empty dict, got {len(metadata)} metadata attributes"
        )
    for key, value in metadata.items():
        if key == META_KEY_CHROMA_DOCUMENT:
            raise ValueError(
                f"Expected metadata to not contain the reserved key {META_KEY_CHROMA_DOCUMENT}"
            )
        if not isinstance(key, str):
            raise TypeError(
                f"Expected metadata key to be a str, got {key} which is a {type(key).__name__}"
            )
        # isinstance(True, int) evaluates to True, so we need to check for bools separately
        if not isinstance(value, bool) and not isinstance(value, (str, int, float)):
            raise ValueError(
                f"Expected metadata value to be a str, int, float or bool, got {value} which is a {type(value).__name__}"
            )
    return metadata


def validate_update_metadata(metadata: UpdateMetadata) -> UpdateMetadata:
    """Validates metadata to ensure it is a dictionary of strings to strings, ints, floats or bools"""
    if not isinstance(metadata, dict) and metadata is not None:
        raise ValueError(
            f"Expected metadata to be a dict or None, got {type(metadata)}"
        )
    if metadata is None:
        return metadata
    if len(metadata) == 0:
        raise ValueError(f"Expected metadata to be a non-empty dict, got {metadata}")
    for key, value in metadata.items():
        if not isinstance(key, str):
            raise ValueError(f"Expected metadata key to be a str, got {key}")
        # isinstance(True, int) evaluates to True, so we need to check for bools separately
        if not isinstance(value, bool) and not isinstance(
            value, (str, int, float, type(None))
        ):
            raise ValueError(
                f"Expected metadata value to be a str, int, or float, got {value}"
            )
    return metadata


def validate_metadatas(metadatas: Metadatas) -> Metadatas:
    """Validates metadatas to ensure it is a list of dictionaries of strings to strings, ints, floats or bools"""
    if not isinstance(metadatas, list):
        raise ValueError(f"Expected metadatas to be a list, got {metadatas}")
    for metadata in metadatas:
        validate_metadata(metadata)
    return metadatas


def validate_where(where: Where) -> Where:
    """
    Validates where to ensure it is a dictionary of strings to strings, ints, floats or operator expressions,
    or in the case of $and and $or, a list of where expressions
    """
    if not isinstance(where, dict):
        raise ValueError(f"Expected where to be a dict, got {where}")
    if len(where) != 1:
        raise ValueError(f"Expected where to have exactly one operator, got {where}")
    for key, value in where.items():
        if not isinstance(key, str):
            raise ValueError(f"Expected where key to be a str, got {key}")
        if (
            key != "$and"
            and key != "$or"
            and key != "$in"
            and key != "$nin"
            and not isinstance(value, (str, int, float, dict))
        ):
            raise ValueError(
                f"Expected where value to be a str, int, float, or operator expression, got {value}"
            )
        if key == "$and" or key == "$or":
            if not isinstance(value, list):
                raise ValueError(
                    f"Expected where value for $and or $or to be a list of where expressions, got {value}"
                )
            if len(value) <= 1:
                raise ValueError(
                    f"Expected where value for $and or $or to be a list with at least two where expressions, got {value}"
                )
            for where_expression in value:
                validate_where(where_expression)
        # Value is a operator expression
        if isinstance(value, dict):
            # Ensure there is only one operator
            if len(value) != 1:
                raise ValueError(
                    f"Expected operator expression to have exactly one operator, got {value}"
                )

            for operator, operand in value.items():
                # Only numbers can be compared with gt, gte, lt, lte
                if operator in ["$gt", "$gte", "$lt", "$lte"]:
                    if not isinstance(operand, (int, float)):
                        raise ValueError(
                            f"Expected operand value to be an int or a float for operator {operator}, got {operand}"
                        )
                if operator in ["$in", "$nin"]:
                    if not isinstance(operand, list):
                        raise ValueError(
                            f"Expected operand value to be an list for operator {operator}, got {operand}"
                        )
                if operator not in [
                    "$gt",
                    "$gte",
                    "$lt",
                    "$lte",
                    "$ne",
                    "$eq",
                    "$in",
                    "$nin",
                ]:
                    raise ValueError(
                        f"Expected where operator to be one of $gt, $gte, $lt, $lte, $ne, $eq, $in, $nin, "
                        f"got {operator}"
                    )

                if not isinstance(operand, (str, int, float, list)):
                    raise ValueError(
                        f"Expected where operand value to be a str, int, float, or list of those type, got {operand}"
                    )
                if isinstance(operand, list) and (
                    len(operand) == 0
                    or not all(isinstance(x, type(operand[0])) for x in operand)
                ):
                    raise ValueError(
                        f"Expected where operand value to be a non-empty list, and all values to be of the same type "
                        f"got {operand}"
                    )
    return where


def validate_where_document(where_document: WhereDocument) -> WhereDocument:
    """
    Validates where_document to ensure it is a dictionary of WhereDocumentOperator to strings, or in the case of $and and $or,
    a list of where_document expressions
    """
    if not isinstance(where_document, dict):
        raise ValueError(
            f"Expected where document to be a dictionary, got {where_document}"
        )
    if len(where_document) != 1:
        raise ValueError(
            f"Expected where document to have exactly one operator, got {where_document}"
        )
    for operator, operand in where_document.items():
        if operator not in ["$contains", "$not_contains", "$and", "$or"]:
            raise ValueError(
                f"Expected where document operator to be one of $contains, $and, $or, got {operator}"
            )
        if operator == "$and" or operator == "$or":
            if not isinstance(operand, list):
                raise ValueError(
                    f"Expected document value for $and or $or to be a list of where document expressions, got {operand}"
                )
            if len(operand) <= 1:
                raise ValueError(
                    f"Expected document value for $and or $or to be a list with at least two where document expressions, got {operand}"
                )
            for where_document_expression in operand:
                validate_where_document(where_document_expression)
        # Value is a $contains operator
        elif not isinstance(operand, str):
            raise ValueError(
                f"Expected where document operand value for operator $contains to be a str, got {operand}"
            )
        elif len(operand) == 0:
            raise ValueError(
                "Expected where document operand value for operator $contains to be a non-empty str"
            )
    return where_document


def validate_include(include: Include, allow_distances: bool) -> Include:
    """Validates include to ensure it is a list of strings. Since get does not allow distances, allow_distances is used
    to control if distances is allowed"""

    if not isinstance(include, list):
        raise ValueError(f"Expected include to be a list, got {include}")
    for item in include:
        if not isinstance(item, str):
            raise ValueError(f"Expected include item to be a str, got {item}")
        allowed_values = ["embeddings", "documents", "metadatas", "uris", "data"]
        if allow_distances:
            allowed_values.append("distances")
        if item not in allowed_values:
            raise ValueError(
                f"Expected include item to be one of {', '.join(allowed_values)}, got {item}"
            )
    return include


def validate_n_results(n_results: int) -> int:
    """Validates n_results to ensure it is a positive Integer. Since hnswlib does not allow n_results to be negative."""
    # Check Number of requested results
    if not isinstance(n_results, int):
        raise ValueError(
            f"Expected requested number of results to be a int, got {n_results}"
        )
    if n_results <= 0:
        raise TypeError(
            f"Number of requested results {n_results}, cannot be negative, or zero."
        )
    return n_results


def validate_embeddings(embeddings: Embeddings) -> Embeddings:
    """Validates embeddings to ensure it is a list of list of ints, or floats"""
    if not isinstance(embeddings, list):
        raise ValueError(
            f"Expected embeddings to be a list, got {type(embeddings).__name__}"
        )
    if len(embeddings) == 0:
        raise ValueError(
            f"Expected embeddings to be a list with at least one item, got {len(embeddings)} embeddings"
        )
    if not all([isinstance(e, list) for e in embeddings]):
        raise ValueError(
            "Expected each embedding in the embeddings to be a list, got "
            f"{list(set([type(e).__name__ for e in embeddings]))}"
        )
    for i, embedding in enumerate(embeddings):
        if len(embedding) == 0:
            raise ValueError(
                f"Expected each embedding in the embeddings to be a non-empty list, got empty embedding at pos {i}"
            )
        if not all(
            [
                isinstance(value, (int, float)) and not isinstance(value, bool)
                for value in embedding
            ]
        ):
            raise ValueError(
                "Expected each value in the embedding to be a int or float, got an embedding with "
                f"{list(set([type(value).__name__ for value in embedding]))} - {embedding}"
            )
    return embeddings


def validate_batch(
    batch: Tuple[
        IDs,
        Optional[Embeddings],
        Optional[Metadatas],
        Optional[Documents],
        Optional[URIs],
    ],
    limits: Dict[str, Any],
) -> None:
    if len(batch[0]) > limits["max_batch_size"]:
        raise ValueError(
            f"Batch size {len(batch[0])} exceeds maximum batch size {limits['max_batch_size']}"
        )<|MERGE_RESOLUTION|>--- conflicted
+++ resolved
@@ -104,10 +104,6 @@
 
 
 # Images
-<<<<<<< HEAD
-ImageDType = Union[np.uint, np.int_, np.float64]
-Image = NDArray[ImageDType]
-=======
 ImageDType = None
 if version.parse(np.__version__) < version.parse("2.0.0"):
     ImageDType = Union[np.uint, np.int_, np.float_]  # type: ignore[attr-defined]
@@ -115,7 +111,6 @@
     ImageDType = Union[np.uint, np.int_, np.float64]
 
 Image = NDArray[ImageDType]  # type: ignore[valid-type]
->>>>>>> 6f189657
 Images = List[Image]
 
 
