--- conflicted
+++ resolved
@@ -26,25 +26,16 @@
 
     def query(self, query_embeddings, n_results=10, where={}):
         return self.client.query(
-<<<<<<< HEAD
-            collection_name= self.name, 
-            query_embeddings= query_embeddings, 
-            n_results= n_results, 
-            where= where
-        )
-
-    def modify(self, name=None, metadata=None):
-        self.client.modify(current_name=self.name, new_name=name, new_metadata=metadata)
-        if name:
-            self.name = name
-        
-=======
             collection_name=self.name,
             query_embeddings=query_embeddings,
             n_results=n_results,
             where=where,
         )
+      
+    def modify(self, name=None, metadata=None):
+        self.client.modify(current_name=self.name, new_name=name, new_metadata=metadata)
+        if name:
+            self.name = name
 
-    def delete(self, ids=None, where=None):
-        return self.client.delete(self.name, ids, where)
->>>>>>> 308ad833
+    #def delete(self, ids=None, where=None):
+    #    return self.client.delete(self.name, ids, where)
